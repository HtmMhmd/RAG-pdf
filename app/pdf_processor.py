import logging
from typing import List, Tuple, Dict, Any
import fitz  # PyMuPDF
import re
import os

from langchain.text_splitter import NLTKTextSplitter
import nltk
<<<<<<< HEAD
nltk.download('punkt')
=======
from langchain_text_splitters.nltk import NLTKTextSplitter
>>>>>>> 3afd3ff5


logger = logging.getLogger(__name__)
# # Use ./nltk_data in the workspace
# nltk_data_dir = os.path.join(os.getcwd(), "nltk_data")
# # Create the directory if it doesn't exist
# print(f"NLTK data directory: {nltk_data_dir}")
# os.makedirs(nltk_data_dir, exist_ok=True)
# os.environ["NLTK_DATA"] = nltk_data_dir

<<<<<<< HEAD

class PDFProcessor:
    def __init__(self, config):
        self.config = config
        # Use LangChain's NLTKTextSplitter directly
=======
class PDFProcessor:
    def __init__(self, config):
        self.config = config
        # Initialize LangChain's NLTKTextSplitter
>>>>>>> 3afd3ff5
        self.text_splitter = NLTKTextSplitter(
            chunk_size=config.chunk_size,
            chunk_overlap=config.chunk_overlap,
            language="english"
        )

    def extract_text_from_pdf(self, pdf_path: str) -> List[Tuple[str, int]]:
        """
        Extract text from PDF with page numbers.

        Args:
            pdf_path: Path to the PDF file

        Returns:
            List of tuples containing (text, page_number)
        """
        try:
            doc = fitz.open(pdf_path)
            text_with_pages = []

            for page_num, page in enumerate(doc):
                text = page.get_text()
                # Clean text: remove excessive whitespace and normalize
                text = re.sub(r'\s+', ' ', text).strip()
                if text:  # Only add non-empty text
                    # 1-indexed page numbers
                    text_with_pages.append((text, page_num + 1))

            logger.info(f"Extracted text from {len(text_with_pages)} pages")
            return text_with_pages

        except Exception as e:
            logger.error(f"Error extracting text from PDF: {e}")
            raise

    def chunk_text(self, text_with_pages: List[Tuple[str, int]]) -> List[dict]:
        """
        Split the extracted text into chunks while preserving page information.

        Args:
            text_with_pages: List of (text, page_number) tuples

        Returns:
            List of dictionaries with text chunks and their metadata
        """
        try:
            chunks = []

            for text, page_num in text_with_pages:
                # Split the text into chunks using LangChain's NLTKTextSplitter
<<<<<<< HEAD
                text_chunks = self.text_splitter.create_documents(text)

=======
                text_chunks = self.text_splitter.split_text(text)
                
>>>>>>> 3afd3ff5
                # Create chunk objects with metadata
                for i, chunk in enumerate(text_chunks):
                    chunks.append({
                        "content": chunk,
                        "metadata": {
                            "page": page_num,
                            "chunk_id": f"page_{page_num}_chunk_{i}"
                        }
                    })
<<<<<<< HEAD

            logger.info(
                f"Created {len(chunks)} chunks from the extracted text using LangChain's NLTKTextSplitter")
=======
            
            logger.info(f"Created {len(chunks)} chunks from the extracted text using LangChain's NLTKTextSplitter")
>>>>>>> 3afd3ff5
            return chunks

        except Exception as e:
            logger.error(f"Error chunking text: {e}")
            raise

    def process_pdf(self, pdf_path: str) -> List[dict]:
        """
        Process a PDF file: extract text and split into chunks.

        Args:
            pdf_path: Path to the PDF file

        Returns:
            List of dictionaries with text chunks and their metadata
        """
        try:
            logger.info(f"Processing PDF: {pdf_path}")
            text_with_pages = self.extract_text_from_pdf(pdf_path)
            chunks = self.chunk_text(text_with_pages)
            return chunks

        except Exception as e:
            logger.error(f"Error processing PDF {pdf_path}: {e}")
            raise<|MERGE_RESOLUTION|>--- conflicted
+++ resolved
@@ -6,33 +6,22 @@
 
 from langchain.text_splitter import NLTKTextSplitter
 import nltk
-<<<<<<< HEAD
-nltk.download('punkt')
-=======
 from langchain_text_splitters.nltk import NLTKTextSplitter
->>>>>>> 3afd3ff5
+
+# Download NLTK data on first import
+try:
+    nltk.data.find('tokenizers/punkt')
+except LookupError:
+    nltk.download('punkt')
 
 
 logger = logging.getLogger(__name__)
-# # Use ./nltk_data in the workspace
-# nltk_data_dir = os.path.join(os.getcwd(), "nltk_data")
-# # Create the directory if it doesn't exist
-# print(f"NLTK data directory: {nltk_data_dir}")
-# os.makedirs(nltk_data_dir, exist_ok=True)
-# os.environ["NLTK_DATA"] = nltk_data_dir
 
-<<<<<<< HEAD
 
 class PDFProcessor:
     def __init__(self, config):
         self.config = config
-        # Use LangChain's NLTKTextSplitter directly
-=======
-class PDFProcessor:
-    def __init__(self, config):
-        self.config = config
         # Initialize LangChain's NLTKTextSplitter
->>>>>>> 3afd3ff5
         self.text_splitter = NLTKTextSplitter(
             chunk_size=config.chunk_size,
             chunk_overlap=config.chunk_overlap,
@@ -83,13 +72,8 @@
 
             for text, page_num in text_with_pages:
                 # Split the text into chunks using LangChain's NLTKTextSplitter
-<<<<<<< HEAD
-                text_chunks = self.text_splitter.create_documents(text)
+                text_chunks = self.text_splitter.split_text(text)
 
-=======
-                text_chunks = self.text_splitter.split_text(text)
-                
->>>>>>> 3afd3ff5
                 # Create chunk objects with metadata
                 for i, chunk in enumerate(text_chunks):
                     chunks.append({
@@ -99,14 +83,9 @@
                             "chunk_id": f"page_{page_num}_chunk_{i}"
                         }
                     })
-<<<<<<< HEAD
 
             logger.info(
                 f"Created {len(chunks)} chunks from the extracted text using LangChain's NLTKTextSplitter")
-=======
-            
-            logger.info(f"Created {len(chunks)} chunks from the extracted text using LangChain's NLTKTextSplitter")
->>>>>>> 3afd3ff5
             return chunks
 
         except Exception as e:
